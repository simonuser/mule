<mule xmlns="http://www.mulesoft.org/schema/mule/core"
      xmlns:xsi="http://www.w3.org/2001/XMLSchema-instance"
      xmlns:spring="http://www.springframework.org/schema/beans"
      xmlns:cxf="http://www.mulesoft.org/schema/mule/cxf"
      xmlns:cxf-core="http://cxf.apache.org/core"
      xsi:schemaLocation="
       http://cxf.apache.org/core http://cxf.apache.org/schemas/core.xsd
       http://www.springframework.org/schema/beans http://www.springframework.org/schema/beans/spring-beans-current.xsd
       http://www.mulesoft.org/schema/mule/core http://www.mulesoft.org/schema/mule/core/current/mule.xsd
       http://www.mulesoft.org/schema/mule/cxf http://www.mulesoft.org/schema/mule/cxf/current/mule-cxf.xsd">

    <cxf:configuration configurationLocation="META-INF/cxf/jsr250-config.xml"/>

    <spring:bean id="echo" class="org.mule.module.cxf.testmodels.Echo"/>

    <flow name="echoService">
        <inbound-endpoint address="http://localhost:${port1}/services/Echo"
                          exchange-pattern="request-response">
            <cxf:jaxws-service serviceClass="org.mule.module.cxf.testmodels.Echo">
                <cxf:features>
                    <cxf-core:logging/>
                </cxf:features>
            </cxf:jaxws-service>
        </inbound-endpoint>
        <component>
            <spring-object bean="echo"/>
        </component>
    </flow>

    <flow name="asyncService">
        <inbound-endpoint address="http://localhost:${port1}/services/async"
                          exchange-pattern="request-response">
            <cxf:jaxws-service serviceClass="org.mule.module.cxf.testmodels.AsyncService"/>
        </inbound-endpoint>
        <component class="org.mule.module.cxf.testmodels.AsyncService"/>
    </flow>

<<<<<<< HEAD
=======
    <model name="TestCxfModel">
        <service name="echoService">
            <inbound>
                <inbound-endpoint address="http://localhost:${port1}/services/Echo"
                    exchange-pattern="request-response">
                    <cxf:jaxws-service >
                        <cxf:features>
                            <cxf-core:logging />
                        </cxf:features>
                        <cxf:inInterceptors>
                            <spring:bean class="org.apache.cxf.interceptor.URIMappingInterceptor"/>
                        </cxf:inInterceptors>
                    </cxf:jaxws-service>
                </inbound-endpoint>
            </inbound>
            <component>
                <spring-object bean="echo"/>
            </component>
        </service>
        
        <service name="asyncService">
            <inbound>
                <inbound-endpoint address="http://localhost:${port1}/services/async"
                    exchange-pattern="request-response">
                    <cxf:jaxws-service />
                </inbound-endpoint>
            </inbound>
            <component class="org.mule.module.cxf.testmodels.AsyncService" />
        </service>
    </model>
>>>>>>> 11474881
</mule><|MERGE_RESOLUTION|>--- conflicted
+++ resolved
@@ -20,6 +20,9 @@
                 <cxf:features>
                     <cxf-core:logging/>
                 </cxf:features>
+                <cxf:inInterceptors>
+                    <spring:bean class="org.apache.cxf.interceptor.URIMappingInterceptor"/>
+                </cxf:inInterceptors>
             </cxf:jaxws-service>
         </inbound-endpoint>
         <component>
@@ -35,37 +38,4 @@
         <component class="org.mule.module.cxf.testmodels.AsyncService"/>
     </flow>
 
-<<<<<<< HEAD
-=======
-    <model name="TestCxfModel">
-        <service name="echoService">
-            <inbound>
-                <inbound-endpoint address="http://localhost:${port1}/services/Echo"
-                    exchange-pattern="request-response">
-                    <cxf:jaxws-service >
-                        <cxf:features>
-                            <cxf-core:logging />
-                        </cxf:features>
-                        <cxf:inInterceptors>
-                            <spring:bean class="org.apache.cxf.interceptor.URIMappingInterceptor"/>
-                        </cxf:inInterceptors>
-                    </cxf:jaxws-service>
-                </inbound-endpoint>
-            </inbound>
-            <component>
-                <spring-object bean="echo"/>
-            </component>
-        </service>
-        
-        <service name="asyncService">
-            <inbound>
-                <inbound-endpoint address="http://localhost:${port1}/services/async"
-                    exchange-pattern="request-response">
-                    <cxf:jaxws-service />
-                </inbound-endpoint>
-            </inbound>
-            <component class="org.mule.module.cxf.testmodels.AsyncService" />
-        </service>
-    </model>
->>>>>>> 11474881
 </mule>