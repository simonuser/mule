<?xml version="1.0" encoding="UTF-8"?>
<project xmlns="http://maven.apache.org/POM/4.0.0" xmlns:xsi="http://www.w3.org/2001/XMLSchema-instance" xsi:schemaLocation="http://maven.apache.org/POM/4.0.0 http://maven.apache.org/maven-v4_0_0.xsd">
    <modelVersion>4.0.0</modelVersion>

    <groupId>org.mule.examples</groupId>
    <artifactId>mule-example-cep</artifactId>
    <version>1.0</version>
    <name>CEP Example</name>
    <packaging>mule</packaging>
    <description>This example is an adaptation of the Drools Stock Tick example to run inside Mule.</description>

    <properties>
        <muleVersion>4.0-SNAPSHOT</muleVersion>
    </properties>

    <dependencies>
        <dependency>
            <groupId>org.mule.modules</groupId>
            <artifactId>mule-module-spring-config</artifactId>
            <version>${muleVersion}</version>
        </dependency>
        <dependency>
            <groupId>org.mule.modules</groupId>
            <artifactId>mule-module-bpm</artifactId>
            <version>${muleVersion}</version>
        </dependency>
        <dependency>
            <groupId>org.mule.modules</groupId>
            <artifactId>mule-module-drools</artifactId>
            <version>${muleVersion}</version>
        </dependency>
        <dependency>
            <groupId>org.mule.transports</groupId>
            <artifactId>mule-transport-quartz</artifactId>
            <version>${muleVersion}</version>
        </dependency>
        <dependency>
            <groupId>org.mule.transports</groupId>
            <artifactId>mule-transport-vm</artifactId>
            <version>${muleVersion}</version>
        </dependency>
        <dependency>
            <groupId>org.mule.transports</groupId>
            <artifactId>mule-transport-ajax</artifactId>
            <version>${muleVersion}</version>
        </dependency>

        <dependency>
            <groupId>org.mule</groupId>
            <artifactId>mule-core</artifactId>
            <version>${muleVersion}</version>
            <scope>test</scope>
            <type>test-jar</type>
        </dependency>
        <!-- test dependencies -->
        <dependency>
            <groupId>org.mule.tests</groupId>
            <artifactId>mule-tests-functional</artifactId>
            <version>${muleVersion}</version>
            <scope>test</scope>
        </dependency>        
    </dependencies>

    <repositories>
        <repository>
<<<<<<< HEAD
            <id>codehaus</id>
            <name>Codehaus Release Repository</name>
            <url>http://repository.codehaus.org</url>
            <snapshots>
                <enabled>false</enabled>
            </snapshots>
        </repository>
        <repository>
            <id>codehaus-snapshots</id>
            <name>Codehaus Snapshots Repository</name>
            <url>http://snapshots.repository.codehaus.org</url>
            <snapshots>
                <enabled>true</enabled>
            </snapshots>
            <releases>
                <enabled>false</enabled>
            </releases>
=======
            <id>mule</id>
            <name>Mule Repository</name>
            <url>https://repository.mulesoft.org/nexus/content/repositories/public/</url>
>>>>>>> abe0d749
        </repository>
    </repositories>

    <build>
        <defaultGoal>install</defaultGoal>
        <finalName>${project.artifactId}</finalName>

        <plugins>
            <plugin>
                <groupId>org.apache.maven.plugins</groupId>
                <artifactId>maven-compiler-plugin</artifactId>
                <version>2.3.2</version>
                <configuration>
                    <source>1.7</source>
                    <target>1.7</target>
                </configuration>
            </plugin>
            <plugin>
                <groupId>org.mule.tools</groupId>
                <artifactId>maven-mule-plugin</artifactId>
                <version>1.7</version>
                <extensions>true</extensions>
            </plugin>
            <plugin>
                <groupId>org.apache.maven.plugins</groupId>
                <artifactId>maven-antrun-plugin</artifactId>
                <version>1.4</version>
                <executions>
                    <execution>
                        <id>package-example</id>
                        <phase>install</phase>
                        <goals>
                            <goal>run</goal>
                        </goals>
                        <configuration>
                            <tasks>
                                <copy file="${project.build.directory}/${build.finalName}.zip"
                                    todir="../../apps" overwrite="true"/>
                            </tasks>
                        </configuration>
                    </execution>
                </executions>
            </plugin>
        </plugins>
    </build>
</project><|MERGE_RESOLUTION|>--- conflicted
+++ resolved
@@ -63,29 +63,9 @@
 
     <repositories>
         <repository>
-<<<<<<< HEAD
-            <id>codehaus</id>
-            <name>Codehaus Release Repository</name>
-            <url>http://repository.codehaus.org</url>
-            <snapshots>
-                <enabled>false</enabled>
-            </snapshots>
-        </repository>
-        <repository>
-            <id>codehaus-snapshots</id>
-            <name>Codehaus Snapshots Repository</name>
-            <url>http://snapshots.repository.codehaus.org</url>
-            <snapshots>
-                <enabled>true</enabled>
-            </snapshots>
-            <releases>
-                <enabled>false</enabled>
-            </releases>
-=======
             <id>mule</id>
             <name>Mule Repository</name>
             <url>https://repository.mulesoft.org/nexus/content/repositories/public/</url>
->>>>>>> abe0d749
         </repository>
     </repositories>
 
