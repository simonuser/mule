/*
 * Copyright (c) MuleSoft, Inc.  All rights reserved.  http://www.mulesoft.com
 * The software in this package is published under the terms of the CPAL v1.0
 * license, a copy of which has been included with this distribution in the
 * LICENSE.txt file.
 */
package org.mule.test.integration.components;

import static org.junit.Assert.assertEquals;
import static org.junit.Assert.assertNotNull;
import org.mule.api.client.MuleClient;
import org.mule.lifecycle.AbstractLifecycleTracker;
<<<<<<< HEAD
import org.mule.tck.junit4.FunctionalTestCase;
=======
import org.mule.tck.AbstractServiceAndFlowTestCase;
import org.mule.transport.NullPayload;

import java.util.Arrays;
import java.util.Collection;
>>>>>>> 11474881

import org.junit.Test;

/**
 * @author David Dossot (david@dossot.net) See
 *         http://mule.mulesoft.org/jira/browse/MULE-3846
 */
public class LifecycleTrackerComponentFunctionalTestCase extends FunctionalTestCase
{

    @Override
    protected String getConfigFile()
    {
        return "org/mule/test/integration/components/component-lifecycle-config-flow.xml";
    }

    /**
     * ASSERT: - Mule stop/start lifecycle methods invoked - Mule initialize/dipose
     * lifecycle methods NOT invoked - Spring lifecycle methods invoked - Service and
     * muleContext injected (Component implements ServiceAware/MuleContextAware)
     * NOTE: muleContext is injected twice, once by registry and once by
     * lifecycleAdaptor
     *
     * @throws Exception
     */
    @Test
    public void testSpringBeanServiceLifecycle() throws Exception
    {
<<<<<<< HEAD
        String expectedLifeCycle = "[setProperty, setMuleContext, springInitialize, setFlowConstruct, start, stop, springDestroy]";
=======
        String expectedLifeCycle;

        if (variant.equals(ConfigVariant.FLOW))
        {
            expectedLifeCycle = "[setProperty, setMuleContext, springInitialize, initialise, start, stop, dispose, springDestroy]";
        }
        else
        {
            expectedLifeCycle = "[setProperty, setMuleContext, springInitialize, initialise, setService, start, stop, dispose, springDestroy]";
        }
>>>>>>> 11474881

        testComponentLifecycle("SpringBeanService", expectedLifeCycle);
    }

    /**
     * ASSERT: - Mule stop/start lifecycle methods invoked - Mule initialize/dipose
     * lifecycle methods NOT invoked - Spring lifecycle methods NOT invoked - Service
     * and muleContext injected (Component implements ServiceAware/MuleContextAware)
     * NOTE: muleContext is injected twice, once by registry and once by
     * lifecycleAdaptor
     *
     * @throws Exception
     */
    @Test
    public void testSpringBeanService2Lifecycle() throws Exception
    {
<<<<<<< HEAD
        String expectedLifeCycle = "[setProperty, setMuleContext, setFlowConstruct, start, stop]";
=======
        String expectedLifeCycle;

        if (variant.equals(ConfigVariant.FLOW))
        {
            expectedLifeCycle = "[setProperty, setMuleContext, initialise, start, stop, dispose]";
        }
        else
        {
            expectedLifeCycle = "[setProperty, setMuleContext, initialise, setService, start, stop, dispose]";
        }
>>>>>>> 11474881

        testComponentLifecycle("SpringBeanService2", expectedLifeCycle);
    }

    /**
     * ASSERT: - Mule lifecycle methods invoked - Service and muleContext injected
     * (Component implements ServiceAware/MuleContextAware)
     *
     * @throws Exception
     */
    @Test
    public void testSingletonServiceLifecycle() throws Exception
    {
        String expectedLifeCycle = "[setProperty, setFlowConstruct, setMuleContext, initialise, start, stop, dispose]";

        testComponentLifecycle("MuleSingletonService", expectedLifeCycle);
    }

    /**
     * ASSERT: - Mule lifecycle methods invoked - Service and muleContext injected
     * (Component implements ServiceAware/MuleContextAware)
     *
     * @throws Exception
     */
    @Test
    public void testMulePrototypeServiceLifecycle() throws Exception
    {
        String expectedLifeCycle = "[setProperty, setFlowConstruct, setMuleContext, initialise, start, stop, dispose]";

        testComponentLifecycle("MulePrototypeService", expectedLifeCycle);
    }

    /**
     * ASSERT: - Mule lifecycle methods invoked - Service and muleContext injected
     * (Component implements ServiceAware/MuleContextAware)
     *
     * @throws Exception
     */
    @Test
    public void testMulePooledPrototypeServiceLifecycle() throws Exception
    {
        String expectedLifeCycle = "[setProperty, setFlowConstruct, setMuleContext, initialise, start, stop, dispose]";

        testComponentLifecycle("MulePooledPrototypeService", expectedLifeCycle);
    }

    /**
     * ASSERT: - Mule lifecycle methods invoked each time singleton is used to create
     * new object in pool - Service and muleContext injected each time singleton is
     * used to create new object in pool (Component implements
     * ServiceAware/MuleContextAware)
     *
     * @throws Exception
     */
    @Test
    public void testMulePooledSingletonServiceLifecycle() throws Exception
    {
        String expectedLifeCycle = "[setProperty, setFlowConstruct, setMuleContext, initialise, initialise, initialise, start, start, start, stop, stop, stop, dispose, dispose, dispose]";

        testComponentLifecycle("MulePooledSingletonService", expectedLifeCycle);
    }

    private void testComponentLifecycle(final String serviceName, final String expectedLifeCycle)
        throws Exception
    {

        final AbstractLifecycleTracker tracker = exerciseComponent(serviceName);

        muleContext.dispose();

        assertEquals(serviceName, expectedLifeCycle, tracker.getTracker().toString());
    }

    private AbstractLifecycleTracker exerciseComponent(final String serviceName) throws Exception
    {
        MuleClient client = muleContext.getClient();
        final AbstractLifecycleTracker ltc = (AbstractLifecycleTracker) client.send(
            "vm://" + serviceName + ".In", getTestMuleMessage(NullPayload.getInstance())).getPayload();

        assertNotNull(ltc);

        return ltc;
    }
}<|MERGE_RESOLUTION|>--- conflicted
+++ resolved
@@ -10,15 +10,8 @@
 import static org.junit.Assert.assertNotNull;
 import org.mule.api.client.MuleClient;
 import org.mule.lifecycle.AbstractLifecycleTracker;
-<<<<<<< HEAD
 import org.mule.tck.junit4.FunctionalTestCase;
-=======
-import org.mule.tck.AbstractServiceAndFlowTestCase;
 import org.mule.transport.NullPayload;
-
-import java.util.Arrays;
-import java.util.Collection;
->>>>>>> 11474881
 
 import org.junit.Test;
 
@@ -47,20 +40,8 @@
     @Test
     public void testSpringBeanServiceLifecycle() throws Exception
     {
-<<<<<<< HEAD
-        String expectedLifeCycle = "[setProperty, setMuleContext, springInitialize, setFlowConstruct, start, stop, springDestroy]";
-=======
-        String expectedLifeCycle;
-
-        if (variant.equals(ConfigVariant.FLOW))
-        {
-            expectedLifeCycle = "[setProperty, setMuleContext, springInitialize, initialise, start, stop, dispose, springDestroy]";
-        }
-        else
-        {
-            expectedLifeCycle = "[setProperty, setMuleContext, springInitialize, initialise, setService, start, stop, dispose, springDestroy]";
-        }
->>>>>>> 11474881
+        //TODO(pablo.kraan): MERGE - is this correct to have initialise and setFlowConstruct as expected phases?
+        String expectedLifeCycle = "[setProperty, setMuleContext, springInitialize, initialise, setFlowConstruct, start, stop, dispose, springDestroy]";
 
         testComponentLifecycle("SpringBeanService", expectedLifeCycle);
     }
@@ -77,20 +58,8 @@
     @Test
     public void testSpringBeanService2Lifecycle() throws Exception
     {
-<<<<<<< HEAD
-        String expectedLifeCycle = "[setProperty, setMuleContext, setFlowConstruct, start, stop]";
-=======
-        String expectedLifeCycle;
-
-        if (variant.equals(ConfigVariant.FLOW))
-        {
-            expectedLifeCycle = "[setProperty, setMuleContext, initialise, start, stop, dispose]";
-        }
-        else
-        {
-            expectedLifeCycle = "[setProperty, setMuleContext, initialise, setService, start, stop, dispose]";
-        }
->>>>>>> 11474881
+        //TODO(pablo.kraan): MERGE - is this correct to have initialise and setFlowConstruct as expected phases?
+        String expectedLifeCycle = "[setProperty, setMuleContext, initialise, setFlowConstruct, start, stop, dispose]";
 
         testComponentLifecycle("SpringBeanService2", expectedLifeCycle);
     }
