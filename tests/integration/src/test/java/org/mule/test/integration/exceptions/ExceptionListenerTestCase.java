/*
 * Copyright (c) MuleSoft, Inc.  All rights reserved.  http://www.mulesoft.com
 * The software in this package is published under the terms of the CPAL v1.0
 * license, a copy of which has been included with this distribution in the
 * LICENSE.txt file.
 */
package org.mule.test.integration.exceptions;

import static org.hamcrest.CoreMatchers.is;
import static org.hamcrest.CoreMatchers.not;
import static org.hamcrest.CoreMatchers.nullValue;
import static org.junit.Assert.assertNotNull;
import static org.junit.Assert.assertNull;
import static org.junit.Assert.assertThat;
import static org.junit.Assert.assertTrue;
import org.mule.api.MuleException;
import org.mule.api.MuleMessage;
import org.mule.api.client.MuleClient;
import org.mule.api.context.notification.ExceptionStrategyNotificationListener;
import org.mule.api.context.notification.ServerNotification;
import org.mule.context.notification.ExceptionStrategyNotification;
import org.mule.message.ExceptionMessage;
<<<<<<< HEAD
import org.mule.tck.junit4.FunctionalTestCase;
=======
import org.mule.tck.AbstractServiceAndFlowTestCase;
import org.mule.tck.probe.JUnitProbe;
import org.mule.tck.probe.PollingProber;

import java.util.Arrays;
import java.util.Collection;
>>>>>>> 11474881

import org.junit.Test;

public class ExceptionListenerTestCase extends FunctionalTestCase
{

    private static final int TIMEOUT_MILLIS = 5000;
    private static final int POLL_DELAY_MILLIS = 100;

    private MuleClient client;
    private ServerNotification exceptionStrategyStartNotification;
    private ServerNotification exceptionStrategyEndNotification;

<<<<<<< HEAD
    @Override
    protected String getConfigFile()
=======
    @Parameters
    public static Collection<Object[]> parameters()
    {
        return Arrays.asList(new Object[][] {
                {ConfigVariant.SERVICE, "org/mule/test/integration/exceptions/exception-listener-config-service.xml"},
                {ConfigVariant.FLOW, "org/mule/test/integration/exceptions/exception-listener-config-flow.xml"}
        });
    }

    public ExceptionListenerTestCase(ConfigVariant variant, String configResources)
>>>>>>> 11474881
    {
        return "org/mule/test/integration/exceptions/exception-listener-config-flow.xml";
    }

    @Override
    protected void doSetUp() throws Exception
    {
        super.doSetUp();
        client = muleContext.getClient();

        exceptionStrategyStartNotification = null;
        exceptionStrategyEndNotification = null;
        muleContext.getNotificationManager().addListener(new ExceptionStrategyNotificationListener<ExceptionStrategyNotification>()
        {
            @Override
            public void onNotification(ExceptionStrategyNotification notification)
            {
                if (notification.getAction() == ExceptionStrategyNotification.PROCESS_START)
                {
                    exceptionStrategyStartNotification = notification;
                }
                else if (notification.getAction() == ExceptionStrategyNotification.PROCESS_END)
                {
                    exceptionStrategyEndNotification = notification;
                }
            }
        });
    }

    @Test
    public void testExceptionStrategyFromComponent() throws Exception
    {
        assertQueueIsEmpty("vm://error.queue");

        client.send("vm://component.in", "test", null);

        assertQueueIsEmpty("vm://component.out");

        MuleMessage message = client.request("vm://error.queue", 2000);
        assertNotNull(message);
        Object payload = message.getPayload();
        assertTrue(payload instanceof ExceptionMessage);

        assertNotificationsArrived();
        assertNotificationsHaveMatchingResourceIds();
    }

    private void assertNotificationsHaveMatchingResourceIds()
    {
        assertThat(exceptionStrategyStartNotification.getResourceIdentifier(), is(not(nullValue())));
        assertThat(exceptionStrategyStartNotification.getResourceIdentifier(), is("mycomponent"));
        assertThat(exceptionStrategyStartNotification.getResourceIdentifier(), is(exceptionStrategyEndNotification.getResourceIdentifier()));
    }

    private void assertNotificationsArrived()
    {
        PollingProber prober = new PollingProber(TIMEOUT_MILLIS, POLL_DELAY_MILLIS);
        prober.check(new JUnitProbe()
        {
            @Override
            protected boolean test() throws Exception
            {
                assertThat(exceptionStrategyStartNotification, is(not(nullValue())));
                assertThat(exceptionStrategyEndNotification, is(not(nullValue())));
                return true;
            }

            @Override
            public String describeFailure()
            {
                return "Did not get exception strategy notifications";
            }
        });
    }

    private void assertQueueIsEmpty(String queueName) throws MuleException
    {
        MuleMessage message = client.request(queueName, 2000);
        assertNull(message);
    }
}<|MERGE_RESOLUTION|>--- conflicted
+++ resolved
@@ -20,16 +20,9 @@
 import org.mule.api.context.notification.ServerNotification;
 import org.mule.context.notification.ExceptionStrategyNotification;
 import org.mule.message.ExceptionMessage;
-<<<<<<< HEAD
 import org.mule.tck.junit4.FunctionalTestCase;
-=======
-import org.mule.tck.AbstractServiceAndFlowTestCase;
 import org.mule.tck.probe.JUnitProbe;
 import org.mule.tck.probe.PollingProber;
-
-import java.util.Arrays;
-import java.util.Collection;
->>>>>>> 11474881
 
 import org.junit.Test;
 
@@ -43,21 +36,8 @@
     private ServerNotification exceptionStrategyStartNotification;
     private ServerNotification exceptionStrategyEndNotification;
 
-<<<<<<< HEAD
     @Override
     protected String getConfigFile()
-=======
-    @Parameters
-    public static Collection<Object[]> parameters()
-    {
-        return Arrays.asList(new Object[][] {
-                {ConfigVariant.SERVICE, "org/mule/test/integration/exceptions/exception-listener-config-service.xml"},
-                {ConfigVariant.FLOW, "org/mule/test/integration/exceptions/exception-listener-config-flow.xml"}
-        });
-    }
-
-    public ExceptionListenerTestCase(ConfigVariant variant, String configResources)
->>>>>>> 11474881
     {
         return "org/mule/test/integration/exceptions/exception-listener-config-flow.xml";
     }
