--- conflicted
+++ resolved
@@ -6,11 +6,7 @@
     <parent>
         <groupId>org.mule</groupId>
         <artifactId>mule</artifactId>
-<<<<<<< HEAD
         <version>4.0-SNAPSHOT</version>
-=======
-        <version>3.6.0-M1-SNAPSHOT</version>
->>>>>>> 966e058e
     </parent>
     <artifactId>mule-core</artifactId>
     <packaging>jar</packaging>
@@ -26,20 +22,6 @@
         <plugins>
             <plugin>
                 <groupId>org.apache.maven.plugins</groupId>
-<<<<<<< HEAD
-                <artifactId>maven-jar-plugin</artifactId>
-                <executions>
-                    <execution>
-                        <goals>
-                            <goal>test-jar</goal>
-                        </goals>
-                    </execution>
-                </executions>
-            </plugin>
-            <plugin>
-                <groupId>org.apache.maven.plugins</groupId>
-=======
->>>>>>> 966e058e
                 <artifactId>maven-site-plugin</artifactId>
                 <configuration>
                     <skip>true</skip>
@@ -47,8 +29,6 @@
                 </configuration>
             </plugin>
         </plugins>
-<<<<<<< HEAD
-=======
         <pluginManagement>
         	<plugins>
         		<!--This plugin's configuration is used to store Eclipse m2e settings only. It has no influence on the Maven build itself.-->
@@ -84,7 +64,6 @@
         		</plugin>
         	</plugins>
         </pluginManagement>
->>>>>>> 966e058e
     </build>
 
     <!--
