--- conflicted
+++ resolved
@@ -77,34 +77,8 @@
         }
         else
         {
-<<<<<<< HEAD
-            FlowConstruct flowConstruct = event.getFlowConstruct();
-            MuleEvent copy = null;
-            
-            for (int i = 0; i < processors.size(); i++)
-            {
-                MessageProcessor processor = processors.get(i);
-                if (processorMayReturnNull(processor))
-                {
-                    copy = OptimizedRequestContext.criticalSetEvent(event);
-                }
-
-                event = messageProcessorExecutionTemplate.execute(processor, event);
-
-                if (VoidMuleEvent.getInstance().equals(event))
-                {
-                        event = copy;
-                }
-                else if (event == null)
-                {
-                    return null;
-                }
-            }
-            return event;
-=======
             return new ProcessorExecutorFactory().createProcessorExecutor(event, processors,
                                                                           messageProcessorExecutionTemplate, true).execute();
->>>>>>> 11474881
         }
     }
 
